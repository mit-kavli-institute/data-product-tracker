import inspect
import pathlib
from itertools import chain

import deal
import sqlalchemy as sa

from data_product_tracker import contracts
from data_product_tracker.conn import db
from data_product_tracker.models.dataproducts import (
    DataProduct,
    DataProductHierarchy,
)
from data_product_tracker.models.invocation import Invocation
from data_product_tracker.reflection import get_or_create_env


class DataProductTracker:
    def __init__(self):
        self.assign_db(db)
        self.env_id = None
        self.dump_cache()

    def assign_db(self, database):
        """
        Reassign the database object for the tracker. Useful for testing.
        """
        self._db = database

    @deal.ensure(contracts.empty_caches)
    def dump_cache(self):
        """
        Removes all cache references to an empty dictionary.
        """
        self._product_map: dict[str | pathlib.Path, int] = {}
        self._invocation_cache = {}
        self._variable_cache: dict[int, int] = {}

    @deal.ensure(contracts.environment_exists)
    def resolve_environment(self):
        """
        Get or create the current environment id.
        """
        if self.env_id is None:
            env_id, _ = get_or_create_env(self._db)
            self.env_id = env_id

        return self.env_id

    @deal.ensure(contracts.dataproduct_exists)
    def resolve_dataproduct(self, path) -> int:
        """
        Attempt to resolve the given path to an existing dataproduct.
        """
        if isinstance(path, str):
            path = pathlib.Path(path)

        elif not isinstance(path, pathlib.Path):
            try:
                path = pathlib.Path(path.name)
            except AttributeError:
                # Final catch is resolving by casting to str
                path = str(path)

        # Finally cast everything back to a Path
        path = pathlib.Path(path).expanduser().resolve()

        try:
            return self._product_map[str(path)]
        except KeyError:
            with self._db as db:
                q = sa.select(DataProduct).where(DataProduct.path == path)
                result = db.execute(q).scalar()

                if result is None:
<<<<<<< HEAD
                    # If nothing, then add a "ghost" dataproduct without
                    # invocation information.
                    result = DataProduct(
                        path=path,
                        invocation_id=None,
                    )
                    result.calculate_hash(raise_=False)
                    db.add(result)
                    db.commit()

                self._product_map[str(result.path)] = result
            return result
=======
                    result = DataProduct.from_path(path)
                    db.add(result)
                    db.commit()
                self._product_map[result.path] = result.id
            return result.id
>>>>>>> 7ead27e2

    @deal.ensure(contracts.invocation_exists)
    def resolve_invocation(self, invocation_stack):
        """
        Resolve the invocation using the provided callstack. It is assumed
        that the provided callstack has the appropriate context such that
        the top of the stack is the "invoking" function.

        Visual Example of the Callstack

        [0][ function_call_to_make_file ]  <- desired context
        [1][ function_which_calls ^ ]
        [ ... ]
        [-1][ python entry ]
        """
        reference_frame = invocation_stack[0]
        key = ".".join((s.function for s in invocation_stack))

        function = reference_frame.function
        env_id = self.resolve_environment()
        if key in self._invocation_cache:
            invocation_id = self._invocation_cache[key]
        else:
            with self._db as db:
                invocation = Invocation.reflect_call(
                    function, environment_id=env_id
                )
                db.add(invocation)
                db.commit()
                self._invocation_cache[key] = invocation.id
                invocation_id = invocation.id
        return invocation_id

    def resolve_variable_hints(self, *variables):
        """
        Attempt to resolve given variables (objects) to hints provided. If no
        hint was found continue as the variable might have moved in memory
        space.
        """
        ids = []
        for variable in variables:
            try:
                ids.append(self._variable_cache[id(variable)])
            except KeyError:
                continue
        return ids

    @deal.ensure(contracts.variables_associated_with_file)
    def associate_variables(self, target_file, *variables):
        """
        For the given target file, associate the memory pointer locations of
        each passed variable reference.

        Each of these pointer locations can then be used as a hint to resolve
        the passed file later in time.

        Parameters
        ----------
        target_file: Union[str, os.PathLike, io.FileIO]
            The file to be assoicated with the passed variables
        variables: Any
            The variables to associate with the file. The memory addresses
            of the variable will be used. If the memory location changes
            or crosses process memory boundaries this reference will be
            unreliable.

        Notes
        -----
        This method is a quality of life hint. It cannot preserve pointer
        locations across multiprocess boundaries or manual deletion.
        """
        product_id = self.resolve_dataproduct(target_file)
        for variable in variables:
            self._variable_cache[id(variable)] = product_id

    def track(
        self,
        target_file,
        parents=None,
        variable_hints=None,
        hash_override=None,
        determine_hash=False,
    ):
        """
        Track the given file/path and establish relations to any provided
        parents. This call will result in SQL emissions.

        TODO:
        Determine if ASYNC calls will make this more performant in high IO
        environments.

        Parameters
        ----------
        target_file: Union[str, os.PathLike, io.FileIO]
            The file to track. If given an FileIO object, it must implement
            some form of `instance.name` to provide a location on disk.
        parents: Optional[list[Union[str, os.PathLike, io.FileIO]]]
            Any parents that were needed in creating the `target_file`.
        variable_hints: Optional[list[Any]]
            Provide variables which will be used to lookup parent relations.
        hash_override: Optional[int]
            If given override any hash value assigned to the data product.
        determine_hash: Optional[bool]
            If true, determine the hash value of the `target_file` using the
            non-cryptographic murmur3 hash algorithm.
        """
        invocation_id = self.resolve_invocation(inspect.stack()[1:])
        with self._db as db:
            dp = DataProduct(path=target_file, invocation_id=invocation_id)
            if hash_override is not None:
                dp.mmh3 = hash_override
            elif determine_hash is True:
                dp.calculate_hash()

            db.add(dp)
            db.commit()  # Emit SQL and return assigned id
            child_id = dp.id
            child_path = dp.path

            # Determine relationships
            relationships = []
            variables = [] if variable_hints is None else variable_hints
            parents = [] if parents is None else parents
            parent_ids = [self.resolve_dataproduct(p) for p in parents]

            variable_ids = self.resolve_variable_hints(*variables)
            for parent_id in set(chain(variable_ids, parent_ids)):
                rel = {
                    "parent_id": parent_id,
                    "child_id": child_id,
                }
                relationships.append(rel)
            db.bulk_insert_mappings(DataProductHierarchy, relationships)
            db.commit()
            self._product_map[child_path] = child_id

            return dp


tracker = DataProductTracker()<|MERGE_RESOLUTION|>--- conflicted
+++ resolved
@@ -73,7 +73,6 @@
                 result = db.execute(q).scalar()
 
                 if result is None:
-<<<<<<< HEAD
                     # If nothing, then add a "ghost" dataproduct without
                     # invocation information.
                     result = DataProduct(
@@ -86,13 +85,6 @@
 
                 self._product_map[str(result.path)] = result
             return result
-=======
-                    result = DataProduct.from_path(path)
-                    db.add(result)
-                    db.commit()
-                self._product_map[result.path] = result.id
-            return result.id
->>>>>>> 7ead27e2
 
     @deal.ensure(contracts.invocation_exists)
     def resolve_invocation(self, invocation_stack):

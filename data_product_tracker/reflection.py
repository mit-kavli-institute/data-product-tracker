--- conflicted
+++ resolved
@@ -97,50 +97,15 @@
     return variables
 
 
-<<<<<<< HEAD
-def get_environment(db) -> int:
-    variables_filter = get_os_environ_filter_clause()
-    libraries_filter = get_library_filter_clause()
-    VEM = e.VariableEnvironmentMap
-    LEM = e.LibraryEnvironmentMap
-    n_pkgs = len([_ for _ in pkg_resources.working_set])
-
-    viable_variable_env_ids = db.scalars(
-        sa.select(VEM.environment_id)
-        .join(e.Variable, VEM.variable_id == e.Variable.id)
-        .group_by(VEM.environment_id)
-        .where(variables_filter)
-        .having(sa.func.count(VEM.variable_id) == len(os.environ))
-    )
-
-    viable_library_env_ids = db.scalars(
-        sa.select(LEM.environment_id)
-        .join(e.Library, LEM.library_id == e.Library.id)
-        .group_by(LEM.environment_id)
-        .where(libraries_filter)
-        .having(sa.func.count(LEM.library_id) == n_pkgs)
-    )
-
-    viable_env_ids = set(viable_variable_env_ids) & set(viable_library_env_ids)
-    if len(viable_env_ids) == 0:
-        raise ModelDoesNotExist(e.Environment)
-
-    # Odd, possible duplicate environments, return the 'lowest' environment
-    return sorted(viable_env_ids)[0]
-=======
 @db_retry()
 def get_matching_env_by_variables(db) -> set[int]:
+    VEM = e.VariableEnvironmentMap
     q = (
-        sa.select(e.VariableEnvironmentMap.environment_id)
-        .join(
-            e.Variable, e.Variable.id == e.VariableEnvironmentMap.variable_id
-        )
+        sa.select(VEM.environment_id)
+        .join(e.Variable, e.Variable.id == VEM.variable_id)
         .where(get_os_environ_filter_clause())
-        .group_by(e.VariableEnvironmentMap.environment_id)
-        .having(
-            sa.func.count(e.VariableEnvironmentMap.variable_id)
-            == len(os.environ)
-        )
+        .group_by(VEM.environment_id)
+        .having(sa.func.count(VEM.variable_id) == len(os.environ))
     )
 
     with db:
@@ -179,7 +144,6 @@
     if env_id is None:
         raise ModelDoesNotExist(e.Environment)
     return env_id
->>>>>>> 372e7068
 
 
 def get_or_create_env(db) -> tuple[int, bool]:
